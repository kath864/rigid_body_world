""" A collection of functions interfacing with pybullet simulations

Implemented as functions rather than classes to facilitate cross-language support.
"""
from rbw import np
from . import pybullet
from .sim import clean_params

import time
import operator as op
from functools import reduce
from itertools import combinations

#######################################################################
# Interface
#######################################################################

def init_client(debug = False, **kwargs):
    """" Returns an initialized pybullet client. """
    if debug:
        t = pybullet.GUI
    else:
        t = pybullet.DIRECT
    cid = pybullet.connect(t, **kwargs)
    return cid

def init_sim(sim, data, cid):
    """ Loads a world into a client and returns an sim map

    :param sim: A `Sim` class
    :param data: json-serialized scene data to be parsed by `sim`
    :param cid: The client id to using for `sim`
    """
    s = sim(data, cid)
    return s.serialize()

def update_world(sim_map, new_world):
    """ Updates the world's physical parameters

    :param client: Pybullet client id
    :param object_map: The object name -> object id `dict`
    :new_world: A serialized scene containing new physical properties
    """
    client = sim_map['client']
    obj_map = sim_map['world']
    for obj_key, obj_id in obj_map.items():
        if obj_key in new_world:
            params = new_world[obj_key]
            _update_obj(obj_id, params, client)


def apply_state(sim_map, key_order, state):
    """ Applies a state matrix to each object reported

    The expected dimensions of state are obsxSTATE
    where `obs` is the number of objects (in order)
    and STATE is the tuple representing the dimensions of the
    component.

    :param object_ids: A list of ids corresponding objects in `state`
    :param state: A tuple of position, rotation, angular velocity and linear velocity for each object.
    """
    client = sim_map['client']
    obj_map = sim_map['world']
    ((positions, ang_vel, lin_vel), rotations) = state
    for i, obj_key in enumerate(key_order):
        ob_id = obj_map[obj_key]
        pybullet.resetBasePositionAndOrientation(ob_id,
                                                 posObj = positions[i],
                                                 ornObj = rotations[i],
                                                 physicsClientId = client)
        pybullet.resetBaseVelocity(ob_id,
                                   linearVelocity = lin_vel[i],
                                   angularVelocity = ang_vel[i],
                                   physicsClientId = client)

def step_trace(client, sim, dur, time_step = 240, fps = 60,
               time_scale = 1.0, prev_state = None, debug = False,
               ret_col = True,
               **eng_kwargs):
    """Obtains sim state from simulation.

    Currently returns the position of each rigid body.
    The total duration is equal to `frames / fps`

    Arguments:
        dur (float): The amount of time in seconds to simulate
        objects ([str]): List of strings of objects to report
        time_step (int, optional): Number of physics steps per second
        fps (int, optional): Number of frames to report per second.
    """
    pybullet.setPhysicsEngineParameter(
        # enableFileCaching = 0,
        # fixedTimeStep = 1/time_step,
        # solverResidualThreshold = 1e-8, # default is 1e-7
        physicsClientId = client,
        **eng_kwargs
    )

    # Configure time steps
    dt = 1.0 / fps * time_scale
    frames = int(np.floor(dur * fps))

    object_ids = [sim[k] for k in sorted(sim.keys())]
    n_objs = len(object_ids)

    if not prev_state is None:
        apply_state(client, object_ids, prev_state)


    # position (x,y,z), linear velocity (x,y,z),
    # angular velocity (wx,wy,wz)
    pal = np.zeros((frames, 3, n_objs, 3))
    # quaternion (w,x,y,z)
    rot = np.zeros((frames, n_objs, 4))
    # upper diagonal of N x N object collisions
    collisions = np.zeros((frames, _ncr(n_objs, 2)))

    if debug:
        # add one step to resolve any initial forces
        pybullet.stepSimulation(physicsClientId = client)
        pybullet.setRealTimeSimulation(1, physicsClientId = client)
        while (1):
            keys = pybullet.getKeyboardEvents()
            print(keys)
            time.sleep(0.01)
        return


    for frame in range(frames):
        def update_cols():
            for c,(a,b) in enumerate(combinations(object_ids, 2)):
                cp = len(pybullet.getContactPoints(bodyA=a, bodyB=b,
                                                   physicsClientId = client))
                collisions[frame, c] += cp

        _step_simulation(client, dt, time_step, update_cols)

        for c, obj_id in enumerate(object_ids):
            pos, quat = pybullet.getBasePositionAndOrientation(obj_id,
                                                              physicsClientId = client)
            l_vel, a_vel = pybullet.getBaseVelocity(obj_id,
                                                    physicsClientId = client)
            pal[frame, 0, c] = pos
            pal[frame, 1, c] = a_vel
            pal[frame, 2, c] = l_vel
            rot[frame, c] = quat

    if ret_col:
        return pal, rot, collisions
    return pal, rot



def clear_sim(sim_map):
    """Clean up connection if not already done."""
    # print('disconnecting from {0:d}'.format(client))
    client = sim_map['client']
    clear_client(client)

def clear_client(cid):
    """Clean up connection if not already done."""
    pybullet.disconnect(physicsClientId=cid)

def run_mc_trace(sim_map, state = None, fps = 60,
                 time_scale = 1.0, **eng_kwargs):
    client = sim_map['client']
    world = sim_map['world']
    state = step_trace(client, world, 1./fps,
                       fps = fps, state = state,
                       time_scale = time_scale,
                       ret_col = False,
                       **eng_kwargs)
    return state[-1]

def run_full_trace(sim_map,
                   T = 1.0,
                   fps = 60,
                   time_scale = 1.0,
<<<<<<< HEAD
                   time_step = 240,
                   debug = False):
=======
                   debug = False,
                   **eng_kwargs):
>>>>>>> 8893c205
    """ Runs pybullet on on given scene
    Frames per second are fixed at 60
    If no objects are given, then the top keys of
    `serialized_scene` are used.

    :param data: Dict representing scene
    :param objs,optional: Order of objects to report.
    :param T: The duration in seconds to simulate
    :param fps: The rate at which to report state
    :param time_scale: The time scale factor
    :param debug: Whether to run with debug visualization
    """
    client = sim_map['client']
    world = sim_map['world']
    return step_trace(client, world, T,
<<<<<<< HEAD
                      fps = fps, time_scale = time_scale,
                      time_step = time_step, debug = debug)
=======
                      fps = fps,
                      time_scale = time_scale,
                      debug = debug,
                      **eng_kwargs)
>>>>>>> 8893c205

#######################################################################
# Helpers
#######################################################################

def _step_simulation(client, dt, time_step, update_fn):
    current = 0.0
    while current < dt:
        pybullet.stepSimulation(physicsClientId = client)
        update_fn()
        current += 1.0/time_step


def _ncr(n, r):
    r = min(r, n-r)
    numer = reduce(op.mul, range(n, n-r, -1), 1)
    denom = reduce(op.mul, range(1, r+1), 1)
    return numer // denom

# TODO : this is a duplicate of `Sim.update_obj`...
def _update_obj(obj_id, params, cid):
    if 'physics' in params:
        params = params['physics']
    params = clean_params(params)
    pybullet.changeDynamics(obj_id, -1,
                            **params,
                            physicsClientId = cid)<|MERGE_RESOLUTION|>--- conflicted
+++ resolved
@@ -177,13 +177,8 @@
                    T = 1.0,
                    fps = 60,
                    time_scale = 1.0,
-<<<<<<< HEAD
-                   time_step = 240,
-                   debug = False):
-=======
                    debug = False,
                    **eng_kwargs):
->>>>>>> 8893c205
     """ Runs pybullet on on given scene
     Frames per second are fixed at 60
     If no objects are given, then the top keys of
@@ -199,15 +194,10 @@
     client = sim_map['client']
     world = sim_map['world']
     return step_trace(client, world, T,
-<<<<<<< HEAD
-                      fps = fps, time_scale = time_scale,
-                      time_step = time_step, debug = debug)
-=======
                       fps = fps,
                       time_scale = time_scale,
                       debug = debug,
                       **eng_kwargs)
->>>>>>> 8893c205
 
 #######################################################################
 # Helpers
